--- conflicted
+++ resolved
@@ -2,12 +2,8 @@
 import pytest
 
 from scm.config.objects import Address
-<<<<<<< HEAD
 from scm.exceptions import ValidationError
 from scm.models import AddressResponseModel, AddressRequestModel
-=======
-from scm.models import AddressResponseModel
->>>>>>> e145d0fa
 from tests.factories import AddressFactory
 from unittest.mock import MagicMock
 
@@ -37,8 +33,8 @@
     # Configure the mock_scm.get method to return the mock_response
     mock_scm.get = MagicMock(return_value=mock_response)
 
-    # Create an instance of AddressGroup with the mocked Scm
-    addresses_client = Address(mock_scm)
+    # Create an instance of AddressGroups with the mocked Scm
+    addresses_client = Addresses(mock_scm)
 
     # Call the list method
     addresses = addresses_client.list(folder="MainFolder")
@@ -48,14 +44,14 @@
         "/config/objects/v1/addresses", params={"folder": "MainFolder"}
     )
     assert isinstance(addresses, list)
-    assert isinstance(addresses[0], AddressResponseModel)
+    assert isinstance(addresses[0], Address)
     assert len(addresses) == 2
     assert addresses[0].name == "Address1"
     assert addresses[1].ip_netmask == "192.168.1.2/32"
 
 
 def test_create_addresses(load_env, mock_scm):
-    # Create a test AddressGroupRequestModel instance using Factory Boy
+    # Create a test AddressGroup instance using Factory Boy
     test_address = AddressFactory()
 
     # Mock the API client's post method
@@ -65,8 +61,8 @@
     # Configure the mock_scm.post method to return the mock_response
     mock_scm.post = MagicMock(return_value=mock_response)
 
-    # Create an instance of Address with the mocked Scm
-    address_client = Address(mock_scm)
+    # Create an instance of Addresses with the mocked Scm
+    address_client = Addresses(mock_scm)
 
     # Call the create method
     created_group = address_client.create(test_address.model_dump(exclude_unset=True))
