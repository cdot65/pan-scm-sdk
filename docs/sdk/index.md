# SDK Developer Documentation

Welcome to the SDK Developer Documentation for `pan-scm-sdk`. This section provides detailed information about the SDK's
configuration objects and data models used to interact with Palo Alto Networks Strata Cloud Manager.

## Contents

- [Auth](auth.md)
- [Client](client.md)
- Configuration
    - [BaseObject](config/base_object.md)
    - Deployment
        - [Bandwidth Allocations](config/deployment/bandwidth_allocations.md)
        - [BGP Routing](config/deployment/bgp_routing.md)
        - [Internal DNS Servers](config/deployment/internal_dns_servers.md)
        - [Network Locations](config/deployment/network_locations.md)
        - [Remote Networks](config/deployment/remote_networks.md)
        - [Service Connections](config/deployment/service_connections.md)
    - Mobile Agent
        - [Authentication Settings](config/mobile_agent/auth_settings.md)
<<<<<<< HEAD
        - [Agent Versions](config/mobile_agent/agent_versions.md)
=======
>>>>>>> 27fdde55
    - Network
        - [IKE Crypto Profiles](config/network/ike_crypto_profile.md)
        - [IKE Gateways](config/network/ike_gateway.md)
        - [IPsec Crypto Profiles](config/network/ipsec_crypto_profile.md)
        - [NAT Rules](config/network/nat_rules.md)
        - [Security Zones](config/network/security_zone.md)
    - Objects
        - [Address](config/objects/address.md)
        - [Address Group](config/objects/address_group.md)
        - [Application](config/objects/application.md)
        - [Application Filter](config/objects/application_filters.md)
        - [Application Group](config/objects/application_group.md)
        - [Dynamic User Group](config/objects/dynamic_user_group.md)
        - [External Dynamic List](config/objects/external_dynamic_lists.md)
        - [HIP Object](config/objects/hip_object.md)
        - [HIP Profile](config/objects/hip_profile.md)
        - [HTTP Server Profile](config/objects/http_server_profiles.md)
        - [Log Forwarding Profile](config/objects/log_forwarding_profile.md)
        - [Quarantined Device](config/objects/quarantined_devices.md)
        - [Region](config/objects/region.md)
        - [Schedule](config/objects/schedules.md)
        - [Syslog Server Profile](config/objects/syslog_server_profiles.md)
        - [Service](config/objects/service.md)
        - [Service Group](config/objects/service_group.md)
        - [Tag](config/objects/tag.md)
    - Security Services
        - [Anti-Spyware Profile](config/security_services/anti_spyware_profile)
        - [Decryption Profile](config/security_services/decryption_profile.md)
        - [DNS Security Profile](config/security_services/dns_security_profile.md)
        - [Security Rule](config/security_services/security_rule.md)
        - [URL Categories](config/security_services/url_categories.md)
        - [Vulnerability Protection Profile](config/security_services/vulnerability_protection_profile.md)
        - [Wildfire Antivirus Profile](config/security_services/wildfire_antivirus.md)
- Data Models
    - Deployment
        - [Bandwidth Allocation Models](models/deployment/bandwidth_allocation_models.md)
        - [BGP Routing Models](models/deployment/bgp_routing_models.md)
        - [Internal DNS Servers Models](models/deployment/internal_dns_servers_models.md)
        - [Network Locations Models](models/deployment/network_locations.md)
        - [Remote Networks Models](models/deployment/remote_networks_models.md)
        - [Service Connections Models](models/deployment/service_connections_models.md)
    - Mobile Agent
        - [Authentication Settings Models](models/mobile_agent/auth_settings_models.md)
<<<<<<< HEAD
        - [Agent Versions Models](models/mobile_agent/agent_versions_models.md)
=======
>>>>>>> 27fdde55
    - Network
        - [IKE Crypto Profile Models](models/network/ike_crypto_profile_models.md)
        - [IKE Gateway Models](models/network/ike_gateway_models.md)
        - [IPsec Crypto Profile Models](models/network/ipsec_crypto_profile_models.md)
        - [NAT Rules Models](models/network/nat_rule_models.md)
        - [Security Zones Models](models/network/security_zone_models.md)
    - Objects
        - [Address Models](models/objects/address_models.md)
        - [Address Group Models](models/objects/address_group_models.md)
        - [Application Models](models/objects/application_models.md)
        - [Application Filter Models](models/objects/application_filters_models.md)
        - [Application Group Models](models/objects/application_group_models.md)
        - [Dynamic User Group Models](models/objects/dynamic_user_group_models.md)
        - [External Dynamic List Models](models/objects/external_dynamic_lists_models.md)
        - [HIP Object Models](models/objects/hip_object_models.md)
        - [HIP Profile Models](models/objects/hip_profile_models.md)
        - [HTTP Server Profile Models](models/objects/http_server_profiles_models.md)
        - [Log Forwarding Profile Models](models/objects/log_forwarding_profile_models.md)
        - [Quarantined Device Models](models/objects/quarantined_devices_models.md)
        - [Region Models](models/objects/region_models.md)
        - [Schedule Models](models/objects/schedules_models.md)
        - [Service Models](models/objects/service_models.md)
        - [Syslog Server Profile Models](models/objects/syslog_server_profiles_models.md)
        - [Service Group Models](models/objects/service_group_models.md)
        - [Tag Models](models/objects/tag_models.md)
    - Operations
        - [Candidate Push (commit) Models](models/operations/candidate_push.md)
        - [Jobs Models](models/operations/jobs.md)
    - Security Services
        - [Anti-Spyware Profile Models](models/security_services/anti_spyware_profile_models.md)
        - [Decryption Profile Models](models/security_services/decryption_profile_models.md)
        - [DNS Security Profile Models](models/security_services/dns_security_profile_models.md)
        - [Security Rule Models](models/security_services/security_rule_models.md)
        - [URL Categories Models](models/security_services/url_categories_models.md)
        - [Vulnerability Protection Profile Models](models/security_services/vulnerability_protection_profile_models.md)
        - [Wildfire Antivirus Profile Models](models/security_services/wildfire_antivirus_profile_models.md)
- [Exceptions](exceptions.md)

---

## Introduction

The `pan-scm-sdk` provides a set of classes and models to simplify interaction with the Strata Cloud Manager API. By
utilizing this SDK, developers can programmatically manage configurations, ensuring consistency and efficiency.

Starting with version 0.3.14, the SDK supports a unified client interface that allows you to access all service objects
directly through the client instance using attribute-based access. This provides a more intuitive and streamlined developer
experience. Here's a comprehensive example showing how to use the unified client with multiple object types:

```python
from scm.client import Scm

# Initialize the unified client
client = Scm(
    client_id="your_client_id",
    client_secret="your_client_secret",
    tsg_id="your_tsg_id"
)

# ===== WORKING WITH ADDRESS OBJECTS =====

# List all addresses in a folder
addresses = client.address.list(folder="Texas")
print(f"Found {len(addresses)} addresses in Texas folder")

# Fetch a specific address by name
web_server = client.address.fetch(name="web-server", folder="Texas")
print(f"Address details - Name: {web_server.name}, IP: {web_server.ip_netmask or web_server.fqdn}")

# Update the description of the address
web_server.description = "Primary web server updated via unified client"
updated_address = client.address.update(web_server)
print(f"Updated address description: {updated_address.description}")

# ===== WORKING WITH BGP ROUTING =====

# Get current BGP routing settings
bgp_settings = client.bgp_routing.get()
print(f"Current BGP backbone routing: {bgp_settings.backbone_routing}")

# Update BGP routing preferences
client.bgp_routing.update({
    "routing_preference": {"hot_potato_routing": {}},
    "backbone_routing": "asymmetric-routing-with-load-share",
    "accept_route_over_SC": True,
    "outbound_routes_for_services": ["10.0.0.0/8", "172.16.0.0/12"],
})
print("Updated BGP routing settings")

# ===== WORKING WITH INTERNAL DNS SERVERS =====

# Create a new internal DNS server
dns_server = client.internal_dns_servers.create({
    "name": "main-dns-server",
    "domain_name": ["example.com", "internal.example.com"],
    "primary": "192.168.1.10",
    "secondary": "192.168.1.11"
})
print(f"Created DNS server: {dns_server.name} with ID: {dns_server.id}")

# List all DNS servers
dns_servers = client.internal_dns_servers.list()
print(f"Found {len(dns_servers)} DNS servers")

# ===== WORKING WITH SECURITY RULES =====

# Fetch a specific security rule
security_rule = client.security_rule.fetch(name="allow-web-traffic", folder="Texas")
print(f"Security rule: {security_rule.name}")
print(f"  Source zones: {security_rule.source_zone}")
print(f"  Destination zones: {security_rule.destination_zone}")
print(f"  Action: {security_rule.action}")

# ===== WORKING WITH NAT RULES =====

# List NAT rules with filtering (source zone = "trust")
filtered_nat_rules = client.nat_rule.list(
    folder="Texas",
    source_zone=["trust"]
)
print(f"Found {len(filtered_nat_rules)} NAT rules with source zone 'trust'")

# Delete a NAT rule if any were found
if filtered_nat_rules:
    rule_to_delete = filtered_nat_rules[0].id
    rule_name = filtered_nat_rules[0].name
    client.nat_rule.delete(rule_to_delete)
    print(f"Deleted NAT rule '{rule_name}' (ID: {rule_to_delete})")

# ===== WORKING WITH BANDWIDTH ALLOCATIONS =====

# List all bandwidth allocations
allocations = client.bandwidth_allocation.list()
print(f"Found {len(allocations)} bandwidth allocations")

# Create a new bandwidth allocation
new_allocation = client.bandwidth_allocation.create({
    "name": "test-region",
    "allocated_bandwidth": 100,
    "spn_name_list": ["spn1", "spn2"],
    "qos": {
        "enabled": True,
        "customized": True,
        "profile": "test-profile",
        "guaranteed_ratio": 0.5
    }
})
print(f"Created bandwidth allocation: {new_allocation.name}")

# ===== WORKING WITH AUTHENTICATION SETTINGS =====

# List all authentication settings
auth_settings = client.auth_settings.list()
print(f"Found {len(auth_settings)} authentication settings")

# Create new authentication settings for Windows
windows_auth = client.auth_settings.create({
    "name": "windows_auth",
    "authentication_profile": "windows-profile",
    "os": "Windows",
    "user_credential_or_client_cert_required": True,
    "folder": "Mobile Users"
})
print(f"Created authentication settings: {windows_auth.name}")
<<<<<<< HEAD

# Move authentication settings to the top of evaluation order
client.auth_settings.move({
    "name": "windows_auth",
    "where": "top"
})
print("Moved Windows authentication settings to the top")

# ===== WORKING WITH AGENT VERSIONS =====

# List all available GlobalProtect agent versions
agent_versions = client.agent_versions.list()
print(f"Found {len(agent_versions)} GlobalProtect agent versions")

# Filter for specific versions
filtered_versions = client.agent_versions.list(version="5.3")
print(f"Found {len(filtered_versions)} versions containing '5.3'")

# Fetch a specific version
try:
    version = client.agent_versions.fetch("5.3.0")
    print(f"Found specific version: {version}")
except Exception as e:
    print(f"Version not found: {str(e)}")
=======

# Move authentication settings to the top of evaluation order
client.auth_settings.move({
    "name": "windows_auth",
    "where": "top"
})
print("Moved Windows authentication settings to the top")
>>>>>>> 27fdde55

# ===== COMMIT CHANGES =====

# Commit all changes to apply them to the firewall
commit_result = client.commit(
    folders=["Texas", "Mobile Users"],
    description="Updated configurations via unified client",
    sync=True  # Wait for commit to complete
)

# Check commit status
job_status = client.get_job_status(commit_result.job_id)
print(f"Commit job status: {job_status.data[0].status_str}")
```

## Available Client Services

The following table shows all services available through the unified client interface:

| Client Property                    | Description                                                     |
|------------------------------------|-----------------------------------------------------------------|
| **Objects**                        |                                                                 |
| `address`                          | IP addresses, CIDR ranges, and FQDNs for security policies      |
| `address_group`                    | Static or dynamic collections of address objects                |
| `application`                      | Custom application definitions and signatures                   |
| `application_filter`               | Filters for identifying applications by characteristics         |
| `application_group`                | Logical groups of applications for policy application           |
| `dynamic_user_group`               | User groups with dynamic membership criteria                    |
| `external_dynamic_list`            | Externally managed lists of IPs, URLs, or domains               |
| `hip_object`                       | Host information profile match criteria                         |
| `hip_profile`                      | Endpoint security compliance profiles                           |
| `http_server_profile`              | HTTP server configurations for logging and monitoring           |
| `log_forwarding_profile`           | Configurations for forwarding logs to external systems          |
| `quarantined_device`               | Management of devices blocked from network access               |
| `region`                           | Geographic regions for policy control                           |
| `schedule`                         | Time-based policies and access control                          |
| `service`                          | Protocol and port definitions for network services              |
| `service_group`                    | Collections of services for simplified policy management        |
| `syslog_server_profile`            | Syslog server configurations for centralized logging            |
| `tag`                              | Resource classification and organization labels                 |
| **Network**                        |                                                                 |
| `ike_crypto_profile`               | IKE crypto profiles for VPN tunnels                            |
| `ike_gateway`                      | IKE gateway configurations for VPN tunnel endpoints             |
| `ipsec_crypto_profile`             | IPsec crypto profiles for VPN tunnel encryption                 |
| `nat_rule`                         | Network address translation policies for traffic routing        |
| `security_zone`                    | Security zones for network segmentation                         |
| **Mobile Agent**                   |                                                                 |
| `auth_settings`                    | GlobalProtect authentication settings by operating system       |
<<<<<<< HEAD
| `agent_versions`                   | Available GlobalProtect agent versions (read-only)             |
=======
>>>>>>> 27fdde55
| **Deployment**                     |                                                                 |
| `bandwidth_allocation`             | Bandwidth allocation settings for regions and service nodes     |
| `bgp_routing`                      | Global BGP routing preferences and behaviors                    |
| `internal_dns_servers`             | DNS server configurations for domain resolution                 |
| `network_location`                 | Geographic network locations for service connectivity           |
| `remote_network`                   | Secure branch and remote site connectivity configurations       |
| `service_connection`               | Service connections to cloud service providers                  |
| **Security**                       |                                                                 |
| `security_rule`                    | Core security policies controlling network traffic              |
| `anti_spyware_profile`             | Protection against spyware, C2 traffic, and data exfiltration   |
| `decryption_profile`               | SSL/TLS traffic inspection configurations                       |
| `dns_security_profile`             | Protection against DNS-based threats and tunneling              |
| `url_category`                     | Custom URL categorization for web filtering                     |
| `vulnerability_protection_profile` | Defense against known CVEs and exploit attempts                 |
| `wildfire_antivirus_profile`       | Cloud-based malware analysis and zero-day protection            |

Check out the [Client Module](client.md) documentation for more information on the unified client interface and the available
services.

For information about specific service objects, proceed to the [Configuration Objects](config/objects/index) section.

To learn more about the data models used by the SDK, proceed to the [Data Models](models/objects/index) section, which
explains how the Python dictionaries that are passed into the SDK are structured.<|MERGE_RESOLUTION|>--- conflicted
+++ resolved
@@ -18,10 +18,7 @@
         - [Service Connections](config/deployment/service_connections.md)
     - Mobile Agent
         - [Authentication Settings](config/mobile_agent/auth_settings.md)
-<<<<<<< HEAD
         - [Agent Versions](config/mobile_agent/agent_versions.md)
-=======
->>>>>>> 27fdde55
     - Network
         - [IKE Crypto Profiles](config/network/ike_crypto_profile.md)
         - [IKE Gateways](config/network/ike_gateway.md)
@@ -65,10 +62,7 @@
         - [Service Connections Models](models/deployment/service_connections_models.md)
     - Mobile Agent
         - [Authentication Settings Models](models/mobile_agent/auth_settings_models.md)
-<<<<<<< HEAD
         - [Agent Versions Models](models/mobile_agent/agent_versions_models.md)
-=======
->>>>>>> 27fdde55
     - Network
         - [IKE Crypto Profile Models](models/network/ike_crypto_profile_models.md)
         - [IKE Gateway Models](models/network/ike_gateway_models.md)
@@ -233,7 +227,6 @@
     "folder": "Mobile Users"
 })
 print(f"Created authentication settings: {windows_auth.name}")
-<<<<<<< HEAD
 
 # Move authentication settings to the top of evaluation order
 client.auth_settings.move({
@@ -258,7 +251,6 @@
     print(f"Found specific version: {version}")
 except Exception as e:
     print(f"Version not found: {str(e)}")
-=======
 
 # Move authentication settings to the top of evaluation order
 client.auth_settings.move({
@@ -266,7 +258,6 @@
     "where": "top"
 })
 print("Moved Windows authentication settings to the top")
->>>>>>> 27fdde55
 
 # ===== COMMIT CHANGES =====
 
@@ -315,10 +306,7 @@
 | `security_zone`                    | Security zones for network segmentation                         |
 | **Mobile Agent**                   |                                                                 |
 | `auth_settings`                    | GlobalProtect authentication settings by operating system       |
-<<<<<<< HEAD
 | `agent_versions`                   | Available GlobalProtect agent versions (read-only)             |
-=======
->>>>>>> 27fdde55
 | **Deployment**                     |                                                                 |
 | `bandwidth_allocation`             | Bandwidth allocation settings for regions and service nodes     |
 | `bgp_routing`                      | Global BGP routing preferences and behaviors                    |
